--- conflicted
+++ resolved
@@ -299,7 +299,6 @@
 To make sure the results are correct, we tabulate reference final iterations
 (`step`), time steps (`dt`) and energies (`|e|`) for the runs listed below:
 
-<<<<<<< HEAD
 1. `mpirun -np 8 laghos -p 0 -m data/square01_quad.mesh -rs 3 -tf 0.75 -no-vis -pa`
 2. `mpirun -np 8 laghos -p 0 -m data/cube01_hex.mesh -rs 1 -tf 0.75 -no-vis -pa`
 3. `mpirun -np 8 laghos -p 1 -m data/square01_quad.mesh -rs 3 -tf 0.8 -no-vis -pa`
@@ -307,16 +306,6 @@
 5. `mpirun -np 8 laghos -p 2 -m data/segment01.mesh -rs 5 -tf 0.2 -no-vis -fa`
 6. `mpirun -np 8 laghos -p 3 -m data/rectangle01_quad.mesh -rs 2 -tf 3.0 -no-vis -pa`
 7. `mpirun -np 8 laghos -p 4 -m data/square_gresho.mesh -rs 3 -ok 3 -ot 2 -tf 0.62831853 -s 7 -no-vis -pa`
-=======
-1. `mpirun -np 8 laghos -p 0 -m data/square01_quad.mesh -rs 3 -tf 0.75 -pa`
-2. `mpirun -np 8 laghos -p 0 -m data/cube01_hex.mesh -rs 1 -tf 0.75  -pa`
-3. `mpirun -np 8 laghos -p 1 -m data/square01_quad.mesh -rs 3 -tf 0.8 -pa`
-4. `mpirun -np 8 laghos -p 1 -m data/cube01_hex.mesh -rs 2 -tf 0.6 -pa`
-5. `mpirun -np 8 laghos -p 2 -m data/segment01.mesh -rs 5 -tf 0.2 -fa`
-6. `mpirun -np 8 laghos -p 3 -m data/rectangle01_quad.mesh -rs 2 -tf 3.0 -pa`
-7. `mpirun -np 8 laghos -p 3 -m data/box01_hex.mesh -rs 1 -tf 3.0 -pa`
-8. `mpirun -np 8 laghos -p 4 -m data/square_gresho.mesh -rs 3 -ok 3 -ot 2 -tf 0.62831853 -s 7 -pa`
->>>>>>> 46e202aa
 
 | `run` | `step` | `dt` | `e` |
 | ----- | ------ | ---- | --- |
