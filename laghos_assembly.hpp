--- conflicted
+++ resolved
@@ -19,14 +19,6 @@
 
 #include "mfem.hpp"
 
-<<<<<<< HEAD
-#ifdef MFEM_USE_MPI
-
-#include <memory>
-#include <iostream>
-
-=======
->>>>>>> e61b994c
 namespace mfem
 {
 
@@ -104,7 +96,6 @@
    const QuadratureData &quad_data;
 
 public:
-   using LinearFormIntegrator::AssembleRHSElementVect;
    DensityIntegrator(QuadratureData &quad_data_) : quad_data(quad_data_) { }
 
    virtual void AssembleRHSElementVect(const FiniteElement &fe,
@@ -131,7 +122,7 @@
 // Abstract base class for the Force PA Operators
 class AbcForcePAOperator : public Operator{
 public:
-   AbcForcePAOperator():Operator(){}
+   AbcForcePAOperator(): Operator(){}
    virtual void Mult(const Vector&, Vector&) const =0;
    virtual void MultTranspose(const Vector&, Vector&) const =0;
 };
@@ -159,18 +150,12 @@
 
 public:
    ForcePAOperator(QuadratureData *quad_data_,
-<<<<<<< HEAD
-                   ParFiniteElementSpace &h1fes, ParFiniteElementSpace &l2fes)
+                   FiniteElementSpace &h1fes, FiniteElementSpace &l2fes,
+                   Tensors1D *t1D)
       : AbcForcePAOperator(),
         dim(h1fes.GetMesh()->Dimension()), nzones(h1fes.GetMesh()->GetNE()),
-        quad_data(quad_data_), H1FESpace(h1fes), L2FESpace(l2fes) { }
-=======
-                   FiniteElementSpace &h1fes, FiniteElementSpace &l2fes,
-                   Tensors1D *t1D)
-      : dim(h1fes.GetMesh()->Dimension()), nzones(h1fes.GetMesh()->GetNE()),
         quad_data(quad_data_), H1FESpace(h1fes), L2FESpace(l2fes),
         tensors1D(t1D) { }
->>>>>>> e61b994c
 
    virtual void Mult(const Vector &vecL2, Vector &vecH1) const;
    virtual void MultTranspose(const Vector &vecH1, Vector &vecL2) const;
@@ -182,7 +167,6 @@
 class AbcMassPAOperator : public Operator{
 public:
    AbcMassPAOperator(const int size):Operator(size){}
-   virtual void Setup() =0;
    virtual void ComputeDiagonal2D(Vector&) const =0;
    virtual void ComputeDiagonal3D(Vector&) const =0;
    virtual void Mult(const Vector&, Vector&) const =0;
@@ -206,20 +190,15 @@
    void MultHex(const Vector &x, Vector &y) const;
 
 public:
-<<<<<<< HEAD
-   MassPAOperator(QuadratureData *quad_data_, ParFiniteElementSpace &fes)
-      : AbcMassPAOperator(fes.GetVSize()),
-=======
    MassPAOperator(QuadratureData *quad_data_, FiniteElementSpace &fes,
                   Tensors1D *t1D)
-      : Operator(fes.GetVSize()),
->>>>>>> e61b994c
+      : AbcMassPAOperator(fes.GetVSize()),
         dim(fes.GetMesh()->Dimension()), nzones(fes.GetMesh()->GetNE()),
         quad_data(quad_data_), FESpace(fes), tensors1D(t1D) { }
 
    // Mass matrix action.
    virtual void Mult(const Vector &x, Vector &y) const;
-   void Setup() {}
+
    void ComputeDiagonal2D(Vector &diag) const;
    void ComputeDiagonal3D(Vector &diag) const;
 
